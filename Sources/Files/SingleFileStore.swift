//
//  PersistenceKit
//
//  Copyright (c) 2018-Present Teknasyon Teknoloji.
//
//  Permission is hereby granted, free of charge, to any person obtaining a copy
//  of this software and associated documentation files (the "Software"), to deal
//  in the Software without restriction, including without limitation the rights
//  to use, copy, modify, merge, publish, distribute, sublicense, and/or sell
//  copies of the Software, and to permit persons to whom the Software is
//  furnished to do so, subject to the following conditions:
//
//  The above copyright notice and this permission notice shall be included in
//  all copies or substantial portions of the Software.
//
//  THE SOFTWARE IS PROVIDED "AS IS", WITHOUT WARRANTY OF ANY KIND, EXPRESS OR
//  IMPLIED, INCLUDING BUT NOT LIMITED TO THE WARRANTIES OF MERCHANTABILITY,
//  FITNESS FOR A PARTICULAR PURPOSE AND NONINFRINGEMENT. IN NO EVENT SHALL THE
//  AUTHORS OR COPYRIGHT HOLDERS BE LIABLE FOR ANY CLAIM, DAMAGES OR OTHER
//  LIABILITY, WHETHER IN AN ACTION OF CONTRACT, TORT OR OTHERWISE, ARISING FROM,
//  OUT OF OR IN CONNECTION WITH THE SOFTWARE OR THE USE OR OTHER DEALINGS IN
//  THE SOFTWARE.

import Foundation

/// `SingleFileStore` offers a convenient way to store a single `Codable` objects in the files system.
open class SingleFileStore<T: Codable> {

	/// Store's unique identifier.
	///
	/// **Warning**: Never use the same identifier for two -or more- different stores.
	public let uniqueIdentifier: String

	/// Store `Expiration` option. _default is .never_
	public let expiration: Expiration

	/// JSON encoder. _default is JSONEncoder()_
	open var encoder = JSONEncoder()

	/// JSON decoder. _default is JSONDecoder()_
	open var decoder = JSONDecoder()

	/// FileManager. _default is FileManager.default_
	private var manager = FileManager.default
    
    /// App group for sharing container directory with app extentions. _default is nil_
    private var appGroup: String? = nil

	/// Initialize store with given identifier.
	///
	/// **Warning**: Never use the same identifier for two -or more- different stores.
	///
	/// - Parameters:
	///   - uniqueIdentifier: store's unique identifier.
	///   - expiryDuration: optional store's expiry duration _default is .never_.
<<<<<<< HEAD
    ///   - groupIdentifier:  optional app group for sharing container directory with app extentions. _default is nil_
=======
>>>>>>> 0f66b66c
	required public init(uniqueIdentifier: String, expiration: Expiration = .never, groupIdentifier: String? = nil) {
		self.uniqueIdentifier = uniqueIdentifier
		self.expiration = expiration
        self.appGroup = groupIdentifier
	}

	/// Save object to store.
	///
	/// - Parameter object: object to save.
	/// - Throws: `FileManager` or JSON encoding error.
	public func save(_ object: T) throws {
		let data = try encoder.encode(generateDict(for: object))
		let url = try storeURL()
		try manager.createDirectory(atPath: url.path, withIntermediateDirectories: true, attributes: nil)
		manager.createFile(atPath: try fileURL().path, contents: data, attributes: nil)

		let attributes: [FileAttributeKey: Any] = [
			.creationDate: Date(),
			.modificationDate: expiration.date
		]

		try manager.setAttributes(attributes, ofItemAtPath: fileURL().path)
	}

	/// Save optional object (if not nil) to store.
	///
	/// - Parameter optionalObject: optional object to save.
	/// - Throws: `FileManager` or JSON encoding error.
	public func save(_ optionalObject: T?) throws {
		guard let object = optionalObject else { return }
		try save(object)
	}

	/// Get object from store.
	public var object: T? {
		guard let path = try? fileURL().path else { return nil }
		guard let data = manager.contents(atPath: path) else { return nil }

		guard let attributes = try? manager.attributesOfItem(atPath: path) else { return nil }
		guard let modificationDate = attributes[.modificationDate] as? Date else { return nil }
		guard modificationDate >= Date() else {
			try? delete()
			return nil
		}

		guard let dict = try? decoder.decode([String: T].self, from: data) else { return nil }
		return extractObject(from: dict)
	}

	/// Delete object from store.
	public func delete() throws {
		let url = try storeURL()
		guard manager.fileExists(atPath: url.path) else { return }
		try manager.removeItem(at: url)
	}

	/// Check if store has an object.
	public var hasObject: Bool {
		return object != nil
	}

}

// MARK: - Helpers
private extension SingleFileStore {

	/// Documents URL.
	///
	/// - Returns: Documents URL.
	/// - Throws: `FileManager` error
	func documentsURL() throws -> URL {
        let containerUrl = appGroup.flatMap { manager.containerURL(forSecurityApplicationGroupIdentifier: $0) }
		let directory: FileManager.SearchPathDirectory
		switch expiration {
		case .never:
			directory = .documentDirectory
		default:
			directory = .cachesDirectory
		}

        let defaultUrl =  try manager.url(for: directory, in: .userDomainMask, appropriateFor: nil, create: true)
        return containerUrl ?? defaultUrl
	}

	/// FilesStore URL.
	///
	/// - Returns: FilesStore URL.
	/// - Throws: `FileManager` error
	func filesStoreURL() throws -> URL {
		return try documentsURL().appendingPathComponent("FilesStore")
	}

	/// Store URL.
	///
	/// - Returns: Store URL.
	/// - Throws: `FileManager` error
	func storeURL() throws -> URL {
		return try filesStoreURL().appendingPathComponent(uniqueIdentifier, isDirectory: true)
	}

	/// URL for file.
	///
	/// - Returns: file URL.
	/// - Throws: `FileManager` error.
	func fileURL() throws -> URL {
		return try storeURL().appendingPathComponent(key)
	}

	/// Enclose the object in a dictionary to enable single object storing.
	///
	/// - Parameter object: object.
	/// - Returns: dictionary enclosing object.
	func generateDict(for object: T) -> [String: T] {
		return [key: object]
	}

	/// Extract object from dictionary.
	///
	/// - Parameter dict: dictionary.
	/// - Returns: object.
	func extractObject(from dict: [String: T]) -> T? {
		return dict[key]
	}

	/// Store key for object.
	var key: String {
		return "\(uniqueIdentifier)-single-object"
	}

}<|MERGE_RESOLUTION|>--- conflicted
+++ resolved
@@ -53,10 +53,7 @@
 	/// - Parameters:
 	///   - uniqueIdentifier: store's unique identifier.
 	///   - expiryDuration: optional store's expiry duration _default is .never_.
-<<<<<<< HEAD
-    ///   - groupIdentifier:  optional app group for sharing container directory with app extentions. _default is nil_
-=======
->>>>>>> 0f66b66c
+  ///   - groupIdentifier: optional app group for sharing container directory with app extentions. _default is nil_
 	required public init(uniqueIdentifier: String, expiration: Expiration = .never, groupIdentifier: String? = nil) {
 		self.uniqueIdentifier = uniqueIdentifier
 		self.expiration = expiration
